--- conflicted
+++ resolved
@@ -193,13 +193,13 @@
   const [isUploading, setIsUploading] = useState(false);
   const fileInputRef = useRef(null);
   const chatContainerRef = useRef(null);
-<<<<<<< HEAD
+
   const [isRetrying, setIsRetrying] = useState(false);
   const [retryAfter, setRetryAfter] = useState(null);
-=======
+
   const [showBaselineModal, setShowBaselineModal] = useState(false);
   const [baselineQuestions, setBaselineQuestions] = useState('');
->>>>>>> a72d342f
+
 
   // Scroll to bottom on new message
   useEffect(() => {
@@ -233,10 +233,10 @@
         headers: { 'Content-Type': 'multipart/form-data' },
       });
 
-<<<<<<< HEAD
-=======
+
+
       setStage('chat');
->>>>>>> a72d342f
+
       setMessages([
         {
           role: 'assistant',
@@ -326,7 +326,7 @@
     }
   };
 
-<<<<<<< HEAD
+
   return (
     <div className="chat-stage">
       <div id="title">RFI Assistant</div>
@@ -335,7 +335,7 @@
           <div className="upload-content">
             <h2>Upload RFI Document</h2>
             <p>Upload a PDF file to analyze the RFI requirements.</p>
-=======
+
   // Show Upload Page
   if (stage === 'upload') {
     return (
@@ -345,7 +345,6 @@
           <h2>Upload your RFI Document</h2>
           <p>Upload the PDF file to get started with the RFI analysis</p>
           <div className="upload-area">
->>>>>>> a72d342f
             <input
               type="file"
               accept=".pdf"
@@ -359,7 +358,6 @@
             </label>
           </div>
         </div>
-<<<<<<< HEAD
       ) : (
         <>
           <div id="chat-container" ref={chatContainerRef}>
@@ -390,12 +388,11 @@
             </button>
           </form>
         </>
-=======
+
       </div>
     );
   }
 
-  // Chat Interface
   return (
     <div className="chat-stage">
       <div id="title">RFI Assistant</div>
@@ -449,7 +446,7 @@
             />
           </div>
         </div>
->>>>>>> a72d342f
+
       )}
     </div>
   );
