--- conflicted
+++ resolved
@@ -7,7 +7,6 @@
 const pdfParse = require('pdf-parse');
 const path = require('path');
 const BASELINE_PATH = path.join(__dirname, 'baseline.json');
-=======
 const { PDFLoader } = require("langchain/document_loaders/fs/pdf");
 const { RecursiveCharacterTextSplitter } = require('langchain/text_splitter');
 const { ChatMistralAI } = require('@langchain/mistralai');
@@ -450,16 +449,10 @@
   } catch (error) {
     next(error);
   }
-<<<<<<< HEAD
 }); // End of /api/chat endpoint
-=======
-});
-
-// Get current requirements
-app.get('/api/requirements', (req, res) => {
-  res.json({ 
-    requirements: formatRequirementsForDisplay(currentRequirements)
-  });
+
+app.listen(process.env.PORT || 3000, () => {
+  console.log(`Server is running on port ${process.env.PORT || 3000}`);
 });
 
 
@@ -490,7 +483,7 @@
     res.status(500).json({ error: 'Failed to save baseline questions' });
   }
 });
-=======
+
 // Error handling middleware
 app.use((err, req, res, next) => {
   console.error(err.stack);
@@ -498,8 +491,8 @@
     error: process.env.NODE_ENV === 'development' ? err.message : 'Internal server error'
   });
 });
->>>>>>> 5d129bcc
-
-app.listen(process.env.PORT || 3000, () => {
-  console.log(`Server is running on port ${process.env.PORT || 3000}`);
+
+const PORT = process.env.PORT || 3000;
+app.listen(PORT, () => {
+  console.log(`Running!`);
 });